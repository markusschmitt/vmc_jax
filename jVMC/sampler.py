import jax
import jax.numpy as jnp
import jax.random as random
import numpy as np
from jax import vmap, jit

import jVMC.mpi_wrapper as mpi
from jVMC.nets.sym_wrapper import SymNet

from functools import partial

import time

import jVMC.global_defs as global_defs


def propose_spin_flip(key, s, info):
    idx = random.randint(key, (1,), 0, s.size)[0]
    idx = jnp.unravel_index(idx, s.shape)
    update = (s[idx] + 1) % 2
    return s.at[idx].set(update)


def propose_POVM_outcome(key, s, info):
    key, subkey = random.split(key)
    idx = random.randint(subkey, (1,), 0, s.size)[0]
    idx = jnp.unravel_index(idx, s.shape)
    update = (s[idx] + random.randint(key, (1,), 0, 3) % 4)
    return s.at[idx].set(update)


def propose_spin_flip_Z2(key, s, info):
    idxKey, flipKey = jax.random.split(key)
    idx = random.randint(idxKey, (1,), 0, s.size)[0]
    idx = jnp.unravel_index(idx, s.shape)
    update = (s[idx] + 1) % 2
    s = s.at[idx].set(update)
    # On average, do a global spin flip every 30 updates to
    # reflect Z_2 symmetry
    doFlip = random.randint(flipKey, (1,), 0, 5)[0]
    return jax.lax.cond(doFlip == 0, lambda x: 1 - x, lambda x: x, s)


def propose_spin_flip_zeroMag(key, s, info):
    # propose spin flips that stay in the zero magnetization sector

    idxKeyUp, idxKeyDown, flipKey = jax.random.split(key, num=3)

    # can't use jnp.where because then it is not jit-compilable
    # find indices based on cumsum
    bound_up = jax.random.randint(idxKeyUp, (1,), 1, s.shape[0] * s.shape[1] / 2 + 1)
    bound_down = jax.random.randint(idxKeyDown, (1,), 1, s.shape[0] * s.shape[1] / 2 + 1)

    id_up = jnp.searchsorted(jnp.cumsum(s), bound_up)
    id_down = jnp.searchsorted(jnp.cumsum(1 - s), bound_down)

    idx_up = jnp.unravel_index(id_up, s.shape)
    idx_down = jnp.unravel_index(id_down, s.shape)

    s = s.at[idx_up[0], idx_up[1]].set(0)
    s = s.at[idx_down[0], idx_down[1]].set(1)

    # On average, do a global spin flip every 30 updates to
    # reflect Z_2 symmetry
    doFlip = random.randint(flipKey, (1,), 0, 5)[0]
    return jax.lax.cond(doFlip == 0, lambda x: 1 - x, lambda x: x, s)


class MCSampler:
    """A sampler class.

    This class provides functionality to sample computational basis states from \
    the distribution 

        :math:`p_{\\mu}(s)=\\frac{|\\psi(s)|^{\\mu}}{\\sum_s|\\psi(s)|^{\\mu}}`.

    For :math:`\\mu=2` this corresponds to sampling from the Born distribution. \
    :math:`0\leq\\mu<2` can be used to perform importance sampling \
    (see `[arXiv:2108.08631] <https://arxiv.org/abs/2108.08631>`_).

    Sampling is automatically distributed accross MPI processes and locally available \
    devices.

    Initializer arguments:
        * ``net``: Network defining the probability distribution.
        * ``sampleShape``: Shape of computational basis configurations.
        * ``key``: An instance of ``jax.random.PRNGKey``. Alternatively, an ``int`` that will be used \
                   as seed to initialize a ``PRNGKey``.
        * ``updateProposer``: A function to propose updates for the MCMC algorithm. \
        It is called as ``updateProposer(key, config, **kwargs)``, where ``key`` is an instance of \
        ``jax.random.PRNGKey``, ``config`` is a computational basis configuration, and ``**kwargs`` \
        are optional additional arguments.
        * ``numChains``: Number of Markov chains, which are run in parallel.
        * ``updateProposerArg``: An optional argument that will be passed to the ``updateProposer`` \
        as ``kwargs``.
        * ``numSamples``: Default number of samples to be returned by the ``sample()`` member function.
        * ``thermalizationSweeps``: Number of sweeps to perform for thermalization of the Markov chain.
        * ``sweepSteps``: Number of proposed updates per sweep.
        * ``mu``: Parameter for the distribution :math:`p_{\\mu}(s)`, see above.
    """

    def __init__(self, net, sampleShape, key, updateProposer=None, numChains=1, updateProposerArg=None,
                 numSamples=100, thermalizationSweeps=10, sweepSteps=10, initState=None, mu=2):
        """Initializes the MCSampler class.

        """

        self.sampleShape = sampleShape

        self.net = net
        if (not net.is_generator) and (updateProposer is None):
            raise RuntimeError("Instantiation of MCSampler: `updateProposer` is `None` and cannot be used for MCMC sampling.")
        self.orbit = None
        if isinstance(self.net.net, SymNet):
            self.orbit = self.net.net.orbit.orbit

        stateShape = (global_defs.device_count(), numChains) + sampleShape
        if initState is None:
            initState = jnp.zeros(sampleShape, dtype=np.int32)
        self.states = jnp.stack([initState] * (global_defs.device_count() * numChains), axis=0).reshape(stateShape)

        # Make sure that net is initialized
        self.net(self.states)

        self.mu = mu
        if mu < 0 or mu > 2:
            raise ValueError("mu must be in the range [0, 2]")
        self.updateProposer = updateProposer
        self.updateProposerArg = updateProposerArg

<<<<<<< HEAD
        #if isinstance(key,jax.lib.xla_extension.DeviceArray):
=======
>>>>>>> 4bd40bb4
        if isinstance(key,jax.Array):
            self.key = key
        else:
            self.key = jax.random.PRNGKey(key)
        self.key = jax.random.split(self.key, mpi.commSize)[mpi.rank]
        self.key = jax.random.split(self.key, global_defs.device_count())
        self.thermalizationSweeps = thermalizationSweeps
        self.sweepSteps = sweepSteps
        self.numSamples = numSamples

        shape = (global_defs.device_count(),) + (1,)
        self.numProposed = jnp.zeros(shape, dtype=np.int64)
        self.numAccepted = jnp.zeros(shape, dtype=np.int64)

        self.numChains = numChains

        # jit'd member functions
        self._get_samples_jitd = {}  # will hold a jit'd function for each number of samples
        self._randomize_samples_jitd = {}  # will hold a jit'd function for each number of samples

    def set_number_of_samples(self, N):
        """Set default number of samples.

        Arguments:
            * ``N``: Number of samples.
        """

        self.numSamples = N

    def set_random_key(self, key):
        """Set key for pseudo random number generator.

        Args:
            * ``key``: Key (jax.random.PRNGKey)
        """

        self.key = jax.random.split(key, global_defs.device_count())

    def get_last_number_of_samples(self):
        """Return last number of samples.

        This function is required, because the actual number of samples might \
        exceed the requested number of samples when sampling is distributed \
        accross multiple processes or devices.

        Returns:
            Number of samples generated by last call to ``sample()`` member function.
        """
        return mpi.globNumSamples

    def sample(self, parameters=None, numSamples=None, multipleOf=1):
        """Generate random samples from wave function.

        If supported by ``net``, direct sampling is peformed. Otherwise, MCMC is run \
        to generate the desired number of samples. For direct sampling the real part \
        of ``net`` needs to provide a ``sample()`` member function that generates \
        samples from :math:`p_{\\mu}(s)`.

        Sampling is automatically distributed accross MPI processes and available \
        devices. In that case the number of samples returned might exceed ``numSamples``.

        Arguments:
            * ``parameters``: Network parameters to use for sampling.
            * ``numSamples``: Number of samples to generate. When running multiple processes \
            or on multiple devices per process, the number of samples returned is \
            ``numSamples`` or more. If ``None``, the default number of samples is returned \
            (see ``set_number_of_samples()`` member function).
            * ``multipleOf``: This argument allows to choose the number of samples returned to \
            be the smallest multiple of ``multipleOf`` larger than ``numSamples``. This feature \
            is useful to distribute a total number of samples across multiple processors in such \
            a way that the number of samples per processor is identical for each processor.

        Returns:
            A sample of computational basis configurations drawn from :math:`p_{\\mu}(s)`.
        """

        if numSamples is None:
            numSamples = self.numSamples

        if self.net.is_generator:
            configs = self._get_samples_gen(parameters, numSamples, multipleOf)
            return configs, self.net(configs), jnp.ones(configs.shape[:2]) / jnp.prod(jnp.asarray(configs.shape[:2]))

        configs, logPsi = self._get_samples_mcmc(parameters, numSamples, multipleOf)
        p = jnp.exp((2 - self.mu) * jnp.real(logPsi))
        return configs, logPsi, p / mpi.global_sum(p)

    def _randomize_samples(self, samples, key, orbit):
        """ For a given set of samples apply a random symmetry transformation to each sample
        """
        orbit_indices = random.choice(key, orbit.shape[0], shape=(samples.shape[0],))
        samples = samples * 2 - 1
        return jax.vmap(lambda o, idx, s: (o[idx].dot(s.ravel()).reshape(s.shape) + 1) // 2, in_axes=(None, 0, 0))(orbit, orbit_indices, samples)

    def _get_samples_gen(self, params, numSamples, multipleOf=1):

        numSamples = mpi.distribute_sampling(numSamples, localDevices=global_defs.device_count(), numChainsPerDevice=multipleOf)

        tmpKeys = random.split(self.key[0], 3 * global_defs.device_count())
        self.key = tmpKeys[:global_defs.device_count()]
        tmpKey = tmpKeys[global_defs.device_count():2 * global_defs.device_count()]
        tmpKey2 = tmpKeys[2 * global_defs.device_count():]

        samples = self.net.sample(numSamples, tmpKey, parameters=params)

        if not str(numSamples) in self._randomize_samples_jitd:
            self._randomize_samples_jitd[str(numSamples)] = global_defs.pmap_for_my_devices(self._randomize_samples, static_broadcasted_argnums=(), in_axes=(0, 0, None))

        if not self.orbit is None:
            return self._randomize_samples_jitd[str(numSamples)](samples, tmpKey2, self.orbit)
        
        return samples

    def _get_samples_mcmc(self, params, numSamples, multipleOf=1):

        net, netParams = self.net.get_sampler_net()

        if params is None:
            params = netParams

        # Initialize sampling stuff
        self._mc_init(netParams)

        numSamples = mpi.distribute_sampling(numSamples, localDevices=global_defs.device_count(), numChainsPerDevice=np.lcm(self.numChains, multipleOf))
        numSamplesStr = str(numSamples)

        # check whether _get_samples is already compiled for given number of samples
        if not numSamplesStr in self._get_samples_jitd:
            self._get_samples_jitd[numSamplesStr] = global_defs.pmap_for_my_devices(partial(self._get_samples, sweepFunction=partial(self._sweep, net=net)),
                                                                                    static_broadcasted_argnums=(1, 2, 3, 9, 11),
                                                                                    in_axes=(None, None, None, None, 0, 0, 0, 0, 0, None, None, None))

        (self.states, self.logAccProb, self.key, self.numProposed, self.numAccepted), configs =\
            self._get_samples_jitd[numSamplesStr](params, numSamples, self.thermalizationSweeps, self.sweepSteps,
                                                  self.states, self.logAccProb, self.key, self.numProposed, self.numAccepted,
                                                  self.updateProposer, self.updateProposerArg, self.sampleShape)

        # return configs, None
        return configs, self.net(configs)

    def _get_samples(self, params, numSamples,
                     thermSweeps, sweepSteps,
                     states, logAccProb, key,
                     numProposed, numAccepted,
                     updateProposer, updateProposerArg,
                     sampleShape, sweepFunction=None):

        # Thermalize
        states, logAccProb, key, numProposed, numAccepted =\
            sweepFunction(states, logAccProb, key, numProposed, numAccepted, params, thermSweeps * sweepSteps, updateProposer, updateProposerArg)

        # Collect samples
        def scan_fun(c, x):

            states, logAccProb, key, numProposed, numAccepted =\
                sweepFunction(c[0], c[1], c[2], c[3], c[4], params, sweepSteps, updateProposer, updateProposerArg)

            return (states, logAccProb, key, numProposed, numAccepted), states

        meta, configs = jax.lax.scan(scan_fun, (states, logAccProb, key, numProposed, numAccepted), None, length=numSamples)

        # return meta, configs.reshape((configs.shape[0]*configs.shape[1], -1))
        return meta, configs.reshape((configs.shape[0] * configs.shape[1],) + sampleShape)

    def _sweep(self, states, logAccProb, key, numProposed, numAccepted, params, numSteps, updateProposer, updateProposerArg, net=None):

        def perform_mc_update(i, carry):

            # Generate update proposals
            newKeys = random.split(carry[2], carry[0].shape[0] + 1)
            carryKey = newKeys[-1]
            newStates = vmap(updateProposer, in_axes=(0, 0, None))(newKeys[:len(carry[0])], carry[0], updateProposerArg)

            # Compute acceptance probabilities
            newLogAccProb = jax.vmap(lambda y: self.mu * jnp.real(net(params, y)), in_axes=(0,))(newStates)
            P = jnp.exp(newLogAccProb - carry[1])

            # Roll dice
            newKey, carryKey = random.split(carryKey,)
            accepted = random.bernoulli(newKey, P).reshape((-1,))

            # Bookkeeping
            numProposed = carry[3] + len(newStates)
            numAccepted = carry[4] + jnp.sum(accepted)

            # Perform accepted updates
            def update(acc, old, new):
                return jax.lax.cond(acc, lambda x: x[1], lambda x: x[0], (old, new))
            carryStates = vmap(update, in_axes=(0, 0, 0))(accepted, carry[0], newStates)

            carryLogAccProb = jnp.where(accepted == True, newLogAccProb, carry[1])

            return (carryStates, carryLogAccProb, carryKey, numProposed, numAccepted)

        (states, logAccProb, key, numProposed, numAccepted) =\
            jax.lax.fori_loop(0, numSteps, perform_mc_update, (states, logAccProb, key, numProposed, numAccepted))

        return states, logAccProb, key, numProposed, numAccepted

    def _mc_init(self, netParams):

        # Initialize logAccProb
        net, _ = self.net.get_sampler_net()
        self.logAccProb = global_defs.pmap_for_my_devices(
            lambda x: jax.vmap(lambda y: self.mu * jnp.real(net(netParams, y)), in_axes=(0,))(x)
        )(self.states)

        shape = (global_defs.device_count(),) + (1,)

        self.numProposed = jnp.zeros(shape, dtype=np.int64)
        self.numAccepted = jnp.zeros(shape, dtype=np.int64)

    def acceptance_ratio(self):
        """Get acceptance ratio.

        Returns:
            Acceptance ratio observed in the last call to ``sample()``.
        """

        numProp = mpi.global_sum(self.numProposed)
        if numProp > 0:
            return mpi.global_sum(self.numAccepted) / numProp

        return jnp.array([0.])

# ** end class Sampler


class ExactSampler:
    """Class for full enumeration of basis states.

    This class generates a full basis of the many-body Hilbert space. Thereby, it \
    allows to exactly perform sums over the full Hilbert space instead of stochastic \
    sampling.

    Initialization arguments:
        * ``net``: Network defining the probability distribution.
        * ``sampleShape``: Shape of computational basis states.
        * ``lDim``: Local Hilbert space dimension.
    """

    def __init__(self, net, sampleShape, lDim=2, logProbFactor=0.5):

        self.psi = net
        self.N = jnp.prod(jnp.asarray(sampleShape))
        self.sampleShape = sampleShape
        self.lDim = lDim
        self.logProbFactor = logProbFactor

        # pmap'd member functions
        self._get_basis_ldim2_pmapd = global_defs.pmap_for_my_devices(self._get_basis_ldim2, in_axes=(0, 0, None), static_broadcasted_argnums=2)
        self._get_basis_pmapd = global_defs.pmap_for_my_devices(self._get_basis, in_axes=(0, 0, None, None), static_broadcasted_argnums=(2, 3))
        self._compute_probabilities_pmapd = global_defs.pmap_for_my_devices(self._compute_probabilities, in_axes=(0, None, 0))
        self._normalize_pmapd = global_defs.pmap_for_my_devices(self._normalize, in_axes=(0, None))

        self.get_basis()

        # Make sure that net params are initialized
        self.psi(self.basis)

        self.lastNorm = 0.

    def get_basis(self):

        myNumStates = mpi.distribute_sampling(self.lDim**self.N)
        myFirstState = mpi.first_sample_id()

        deviceCount = global_defs.device_count()

        self.numStatesPerDevice = [(myNumStates + deviceCount - 1) // deviceCount] * deviceCount
        self.numStatesPerDevice[-1] += myNumStates - deviceCount * self.numStatesPerDevice[0]
        self.numStatesPerDevice = jnp.array(self.numStatesPerDevice)

        totalNumStates = deviceCount * self.numStatesPerDevice[0]

        intReps = jnp.arange(myFirstState, myFirstState + totalNumStates)
        intReps = intReps.reshape((global_defs.device_count(), -1))
        self.basis = jnp.zeros(intReps.shape + (self.N,), dtype=np.int32)
        if self.lDim == 2:
            self.basis = self._get_basis_ldim2_pmapd(self.basis, intReps, self.sampleShape)
        else:
            self.basis = self._get_basis_pmapd(self.basis, intReps, self.lDim, self.sampleShape)

    def _get_basis_ldim2(self, states, intReps, sampleShape):

        def make_state(state, intRep):

            def for_fun(i, x):
                return (jax.lax.cond(x[1] >> i & 1, lambda x: x[0].at[x[1]].set(1), lambda x: x[0], (x[0], i)), x[1])

            (state, _) = jax.lax.fori_loop(0, state.shape[0], for_fun, (state, intRep))

            return state.reshape(sampleShape)

        basis = jax.vmap(make_state, in_axes=(0, 0))(states, intReps)

        return basis

    def _get_basis(self, states, intReps, lDim, sampleShape):

        def make_state(state, intRep):

            def scan_fun(c, x):
                locState = c % lDim
                c = (c - locState) // lDim
                return c, locState

            _, state = jax.lax.scan(scan_fun, intRep, state)

            return state[::-1].reshape(sampleShape)

        basis = jax.vmap(make_state, in_axes=(0, 0))(states, intReps)

        return basis

    def _compute_probabilities(self, logPsi, lastNorm, numStates):

        # p = jnp.exp(2. * jnp.real(logPsi - lastNorm))
        p = jnp.exp(jnp.real(logPsi - lastNorm) / self.logProbFactor)

        def scan_fun(c, x):
            out = jax.lax.cond(c[1] < c[0], lambda x: x[0], lambda x: x[1], (x, 0.))
            newC = c[1] + 1
            return (c[0], newC), out

        _, p = jax.lax.scan(scan_fun, (numStates, 0), p)

        return p

    def _normalize(self, p, nrm):

        return p / nrm

    def sample(self, parameters=None, numSamples=None, multipleOf=None):
        """Return all computational basis states.

        Sampling is automatically distributed accross MPI processes and available \
        devices.

        Arguments:
            * ``parameters``: Dummy argument to provide identical interface as the \
            ``MCSampler`` class.
            * ``numSamples``: Dummy argument to provide identical interface as the \
            ``MCSampler`` class.
            * ``multipleOf``: Dummy argument to provide identical interface as the \
            ``MCSampler`` class.

        Returns:
            ``configs, logPsi, p``: All computational basis configurations, \
            corresponding wave function coefficients, and probabilities \
            :math:`|\psi(s)|^2` (normalized).
        """

        logPsi = self.psi(self.basis)

        p = self._compute_probabilities_pmapd(logPsi, self.lastNorm, self.numStatesPerDevice)

        nrm = mpi.global_sum(p)
        p = self._normalize_pmapd(p, nrm)

        self.lastNorm += self.logProbFactor * jnp.log(nrm)

        return self.basis, logPsi, p

    def set_number_of_samples(self, N):
        pass

    def get_last_number_of_samples(self):
        return jnp.inf

# ** end class ExactSampler<|MERGE_RESOLUTION|>--- conflicted
+++ resolved
@@ -128,10 +128,6 @@
         self.updateProposer = updateProposer
         self.updateProposerArg = updateProposerArg
 
-<<<<<<< HEAD
-        #if isinstance(key,jax.lib.xla_extension.DeviceArray):
-=======
->>>>>>> 4bd40bb4
         if isinstance(key,jax.Array):
             self.key = key
         else:
