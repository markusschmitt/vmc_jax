import jax
import jax.numpy as jnp
from jax.tree_util import tree_flatten, tree_unflatten, tree_map

import jVMC
import jVMC.mpi_wrapper as mpi
import jVMC.global_defs as global_defs
from jVMC.global_defs import pmap_for_my_devices

import numpy as np

from functools import partial

_mean_helper = None
_data_prep = None
_covar_helper = None
_covar_var_helper = None
_covar_data_helper = None
_trafo_helper_1 = None
_trafo_helper_2 = None
_select_helper = None
_get_subset_helper = None
_subset_mean_helper = None
_subset_data_prep = None

statsPmapDevices = None

def jit_my_stuff():
    # This is a helper function to make sure that pmap'd functions work with the actual choice of devices
    # at all times.

    global _mean_helper
    global _covar_helper
    global _covar_var_helper
    global _covar_data_helper
    global _trafo_helper_1
    global _trafo_helper_2
    global _select_helper
    global _data_prep
    global _get_subset_helper
    global _subset_mean_helper
    global _subset_data_prep

    global statsPmapDevices

    if jVMC.global_defs.pmap_devices_updated(statsPmapDevices):

        statsPmapDevices = global_defs.myPmapDevices

        _mean_helper = jVMC.global_defs.pmap_for_my_devices(lambda data, w: jnp.tensordot(w, data, axes=(0,0)), in_axes=(0, 0))
        _data_prep = jVMC.global_defs.pmap_for_my_devices(lambda data, w, mean: jax.vmap(lambda d, w, m: jnp.sqrt(w) * (d - m), in_axes=(0,0,None))(data, w, mean), in_axes=(0, 0, None))
        _covar_helper = jVMC.global_defs.pmap_for_my_devices(
                                lambda data1, data2:
                                    jnp.tensordot(
                                        jnp.conj(data1),
                                        data2, axes=(0,0)), 
                                in_axes=(0, 0)
                                )
        _covar_var_helper = jVMC.global_defs.pmap_for_my_devices(
                                    lambda data1, data2, w: 
                                        jnp.sum(
                                            jnp.abs( 
                                                jax.vmap(lambda a,b: jnp.outer(a,b))(jnp.conj(data1), data2),
                                            )**2 / w[...,None,None],
                                            axis=0),
                                    in_axes=(0, 0, 0)
                                    )
        _covar_data_helper = jVMC.global_defs.pmap_for_my_devices(lambda data1, data2, w: jax.vmap(lambda a,b,w: jnp.outer(a,b) / w)(jnp.conj(data1), data2, w), in_axes=(0, 0, 0))
        _trafo_helper_1 = jVMC.global_defs.pmap_for_my_devices(
                                lambda data, w, mean, f: f(
                                    jax.vmap(lambda x,y: x/jnp.sqrt(y), in_axes=(0,0))(data, w) 
                                    + mean
                                    ), 
                                in_axes=(0, 0, None), static_broadcasted_argnums=(3,))
        _trafo_helper_2 = jVMC.global_defs.pmap_for_my_devices(
                                lambda data, w, mean, v, f: 
                                    jnp.matmul(v, 
                                                f(
                                                jax.vmap(lambda x,y: x/jnp.sqrt(y), in_axes=(0,0))(data, w) 
                                                + mean
                                                )
                                    ), 
                                in_axes=(0, 0, None, None), static_broadcasted_argnums=(4,))
        _select_helper = jVMC.global_defs.pmap_for_my_devices( lambda ix,g: jax.vmap(lambda ix,g: g[ix], in_axes=(None, 0))(ix,g), in_axes=(None, 0) )
        _get_subset_helper = jVMC.global_defs.pmap_for_my_devices(lambda x, ixs: x[slice(*ixs)], in_axes=(0,), static_broadcasted_argnums=(1,))
        _subset_mean_helper = jVMC.global_defs.pmap_for_my_devices(lambda d, w, m: jnp.tensordot(jnp.sqrt(w), d, axes=(0,0)) + m, in_axes=(0,0,None))
        _subset_data_prep = jVMC.global_defs.pmap_for_my_devices(jax.vmap(lambda d, w, m1, m2: d+jnp.sqrt(w)*(m1-m2), in_axes=(0,0,None,None)), in_axes=(0,0,None,None))


# def get_op_estimator(psi, operator, *args):

#     op_fun = operator.compile()
#     if type(op_fun) is tuple:
#         op_fun_args = op_fun[1](*args)
#         op_fun = op_fun[0]
#     net_fun = psi.net.apply

#     def op_estimator(params, config):

#         sp, matEls = op_fun(config, *op_fun_args)

#         log_psi_s = net_fun(params, config)
#         log_psi_sp = jax.vmap(lambda s: net_fun(params,s))(sp)

#         return jnp.dot(matEls, jnp.exp(log_psi_sp - log_psi_s))

#     return op_estimator


def flat_grad(fun):

    def grad_fun(*args):
        grad_tree = jax.grad(fun)(*args)

        dtypes = [a.dtype for a in tree_flatten(args[0])[0]]
        if dtypes[0] == np.single or dtypes[0] == np.double:
            grad_vec = tree_flatten(
                        tree_map(
                            lambda x: x.ravel(), 
                            grad_tree
                            )
                        )[0]
        else:
            grad_vec = tree_flatten(
                    tree_map(
                        lambda x: [jnp.real(x.ravel()), -jnp.imag(x.ravel())], 
                        grad_tree
                        )
                    )[0]
            
        return jnp.concatenate(grad_vec)
    
    return grad_fun


class SampledObs():
    """This class implements the computation of statistics from Monte Carlo or exact samples.

    Initializer arguments:
        * ``observations``: Observations :math:`O_n` in the sample. The array must have a leading device \
            dimension plus a batch dimension.
        * ``weights``: Weights :math:`w_n` associated with observation :math:`O_n`.
    """

    def __init__(
            self,
            observations=None, 
            weights=None,
            estimator=None,
            params=None
            ):
        """Initializes SampledObs class.

        Args:
            * ``observations``: Observations :math:`O_n` in the sample. This can be the value of an observable `O(s_n)` or the \
                plain configuration `s_n`. The array must have a leading device dimension plus a batch dimension.
            * ``weights``: Weights :math:`w_n` associated with observation :math:`O_n`.
            * ``estimator``: [optional] Function :math:`O(\\theta, s)` that computes an estimator parametrized by :math:`\\theta`
            * ``params``: [optional] A set of parameters for the estimator function.
        """

        jit_my_stuff()

        self._weights = weights
        self._data = observations
        self._mean = None
        self._configs = None
        def estimator_not_implemented(p,s):
            raise Exception("No estimator function given.")

        self._estimator = estimator_not_implemented
        self._estimator_grad = estimator_not_implemented

        if estimator is not None:

            self._configs = observations

            self._estimator = jVMC.global_defs.pmap_for_my_devices(
                jax.vmap(lambda p, s: estimator(p,s), in_axes=(None, 0)), 
                in_axes=(None, 0)
                )
            
            self._estimator_grad = jVMC.global_defs.pmap_for_my_devices(
                                    jax.vmap(lambda p, s: flat_grad(lambda a, b: jnp.real(estimator(a,b)))(p,s) + 1.j*flat_grad(lambda a, b: jnp.imag(estimator(a,b)))(p,s), in_axes=(None, 0)), 
                                    #jax.vmap(lambda p, s: flat_grad(lambda a, b: jnp.real(estimator(a,b)))(p,s), in_axes=(None, 0)), 
                                    in_axes=(None, 0)
                                    )
            
            if params is not None:

                observations = self._estimator(params, self._configs)

        self._compute_data_and_mean(observations)
        

    def _compute_data_and_mean(self, observations):

        if (observations is not None) and (self._weights is not None):
            if len(observations.shape) == 2:
                observations = observations[...,None]

<<<<<<< HEAD
            self._mean = mpi.global_sum( _mean_helper(observations,self._weights)[None,...] )
=======
            self._weights = weights
            self._mean = mpi.global_sum( _mean_helper(observations,self._weights)[:, None,...]  )
>>>>>>> 67cef3d6
            self._data = _data_prep(observations, self._weights, self._mean)


    def mean(self, params=None):
        """Returns the mean.
        """

        if params is not None:
            observations = self._estimator(params, self._configs)
            self._compute_data_and_mean(observations)

        return self._mean
    

    def mean_and_grad(self, psi, params):
        """Returns the mean and gradient of the given estimator.
        """

        obs = self._estimator(params, self._configs)
        self._compute_data_and_mean(obs)

        obsGrad = self._estimator_grad(params, self._configs)
        obsGradMean = mpi.global_sum( _mean_helper(obsGrad,self._weights)[None,...] )

        psiGrad = SampledObs( 2.0*jnp.real( psi.gradients(self._configs) ), self._weights )

        return self._mean, psiGrad.covar(self).ravel() + obsGradMean



    def covar(self, other=None):
        """Returns the covariance.

        Args:
            * ``other`` [optional]: Another instance of `SampledObs`.
        """

        if other is None:
            other = self
        
        return mpi.global_sum( _covar_helper(self._data, other._data)[:, None,...]  )
    

    def var(self):
        """Returns the variance.
        """

        return mpi.global_sum( jnp.abs(self._data)**2 )
    

    def covar_data(self, other=None):
        """Returns the covariance.

        Args:
            * ``other`` [optional]: Another instance of `SampledObs`.
        """

        if other is None:
            other = self

        return SampledObs( _covar_data_helper(self._data, other._data, self._weights), self._weights )
    

    def covar_var(self, other=None):
        """Returns the variance of the covariance.

        Args:
            * ``other`` [optional]: Another instance of `SampledObs`.
        """

        if other is None:
            other = self
        
        return mpi.global_sum( _covar_var_helper(self._data, other._data, self._weights)[:, None,...]  ) \
                    - jnp.abs(self.covar(other))**2


    def transform(self, nonLinearFun=lambda x: x, linearFun=None):
        """Returns a `SampledObs` for the transformed data.

        Args:
            * ``fun``: A function.
        """

        if linearFun is None:
            return SampledObs( _trafo_helper_1(self._data, self._weights, self._mean, nonLinearFun), self._weights )
        
        return SampledObs( _trafo_helper_2(self._data, self._weights, self._mean, linearFun, nonLinearFun), self._weights )


    def select(self, ixs):
        """Returns a `SampledObs` for the data selection indicated by the given indices.

        Args:
            * ``ixs``: Indices of selected data.
        """

        newObs = SampledObs()
        newObs._data = _select_helper(ixs, self._data)
        newObs._mean = self._mean[ixs]
        newObs._weights = self._weights

        return newObs
    
    
    def subset(self, start=None, end=None, step=None):
        """Returns a `SampledObs` for a subset of the data.

        Args:
            * ``start``: Start sample index for subset selection
            * ``end``: End sample index for subset selection
            * ``step``: Sample index step for subset selection
        """ 

        newObs = SampledObs()
        newObs._weights = _get_subset_helper(self._weights, (start, end, step))
        normalization = mpi.global_sum(newObs._weights)
        newObs._data = _get_subset_helper(self._data, (start, end, step))
        newObs._weights = newObs._weights / normalization
        newObs._data = newObs._data / jnp.sqrt(normalization)

        newObs._mean = mpi.global_sum( _subset_mean_helper(newObs._data, newObs._weights, 0.0)[:,None,...] )  + self._mean
        newObs._data = _subset_data_prep(newObs._data, newObs._weights, self._mean, newObs._mean)

        return newObs


    def tangent_kernel(self):

        all_data = mpi.gather(self._data)
        
        return jnp.matmul(all_data, jnp.conj(jnp.transpose(all_data)))

<|MERGE_RESOLUTION|>--- conflicted
+++ resolved
@@ -199,12 +199,8 @@
             if len(observations.shape) == 2:
                 observations = observations[...,None]
 
-<<<<<<< HEAD
-            self._mean = mpi.global_sum( _mean_helper(observations,self._weights)[None,...] )
-=======
             self._weights = weights
             self._mean = mpi.global_sum( _mean_helper(observations,self._weights)[:, None,...]  )
->>>>>>> 67cef3d6
             self._data = _data_prep(observations, self._weights, self._mean)
 
 
